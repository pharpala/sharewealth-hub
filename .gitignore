# See https://help.github.com/articles/ignoring-files/ for more about ignoring files.

# dependencies
/node_modules
/.pnp
.pnp.*
.yarn/*
!.yarn/patches
!.yarn/plugins
!.yarn/releases
!.yarn/versions

# testing
/coverage

# next.js
/.next/
/out/

# production
/build

# misc
.DS_Store
*.pem

# debug
npm-debug.log*
yarn-debug.log*
yarn-error.log*
.pnpm-debug.log*

# env files (can opt-in for committing if needed)
.env*

# vercel
.vercel

# typescript
*.tsbuildinfo
next-env.d.ts
<<<<<<< HEAD

# Python-specific (from main branch)
**/__pycache__
/env

# Security & secrets
*.key
secrets.yaml
secrets.json
=======
.env
*.key
**/__pycache__
/env
secrets.yaml
>>>>>>> 568c61f0
secrets.jason<|MERGE_RESOLUTION|>--- conflicted
+++ resolved
@@ -1,6 +1,6 @@
 # See https://help.github.com/articles/ignoring-files/ for more about ignoring files.
 
-# dependencies
+# Dependencies
 /node_modules
 /.pnp
 .pnp.*
@@ -10,38 +10,54 @@
 !.yarn/releases
 !.yarn/versions
 
-# testing
+# Testing
 /coverage
 
-# next.js
+# Next.js
 /.next/
 /out/
 
-# production
+# Production builds
 /build
+dist
+dist-ssr
 
-# misc
+# Misc
 .DS_Store
 *.pem
+*.local
 
-# debug
+# Debug & Logs
+logs
+*.log
 npm-debug.log*
 yarn-debug.log*
 yarn-error.log*
 .pnpm-debug.log*
+pnpm-debug.log*
+lerna-debug.log*
 
-# env files (can opt-in for committing if needed)
+# Environment files
 .env*
 
-# vercel
+# Vercel
 .vercel
 
-# typescript
+# TypeScript
 *.tsbuildinfo
 next-env.d.ts
-<<<<<<< HEAD
 
-# Python-specific (from main branch)
+# Editor directories and files
+.vscode/*
+!.vscode/extensions.json
+.idea
+*.suo
+*.ntvs*
+*.njsproj
+*.sln
+*.sw?
+
+# Python-specific (from original merge)
 **/__pycache__
 /env
 
@@ -49,11 +65,4 @@
 *.key
 secrets.yaml
 secrets.json
-=======
-.env
-*.key
-**/__pycache__
-/env
-secrets.yaml
->>>>>>> 568c61f0
 secrets.jason